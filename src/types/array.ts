<<<<<<< HEAD
import { BaseTypeImpl, createType } from '../base-type.js';
import type { ArrayTypeConfig, Result, TypeImpl, TypeOf, ValidationOptions, Visitor } from '../interfaces.js';
=======
import { BaseTypeImpl, createType } from '../base-type';
import type { ArrayTypeConfig, Result, TypeImpl, ValidationOptions, Visitor } from '../interfaces';
>>>>>>> 56184f32
import {
    castArray,
    decodeOptionalName,
    define,
    evalAdditionalChecks,
    isFailure,
    isValidIdentifier,
    partition,
    prependPathToDetails,
} from '../utils';
import { unknownArray } from './unknown';

/**
 * The implementation behind types created with {@link array}.
 */
export class ArrayType<ElementType extends BaseTypeImpl<Element>, Element, ResultType extends Element[]> extends BaseTypeImpl<
    ResultType,
    ArrayTypeConfig
> {
    /** {@inheritdoc BaseTypeImpl.basicType} */
    readonly basicType!: 'array';
    /** {@inheritdoc BaseObjectLikeTypeImpl.isDefaultName} */
    readonly isDefaultName: boolean;
    /** {@inheritdoc BaseTypeImpl.name} */
    readonly name: string;

    constructor(
        readonly elementType: ElementType,
        /** {@inheritdoc BaseTypeImpl.typeConfig} */
        readonly typeConfig: ArrayTypeConfig,
        name?: string,
    ) {
        super();
        this.isDefaultName = !name;
        this.name = name || defaultName(elementType);
    }

    /** {@inheritdoc BaseTypeImpl.typeValidator} */
    protected override typeValidator(input: unknown, options: ValidationOptions): Result<ResultType> {
        // Is input an array?
        if (!unknownArray.is(input)) {
            return this.createResult(input, undefined, { kind: 'invalid basic type', expected: 'array' });
        }

        // Do all elements satisfy the element-type?
        const innerResults = input.map((element, index): Result<Element> => {
            const innerResult = this.elementType.validate(element, options);
            return innerResult.ok ? innerResult : { ...innerResult, details: prependPathToDetails(innerResult, index) };
        });
        const [failures, validResults] = partition(innerResults, isFailure);

        // Does the array satisfy the min/max-items specs?
        const { maxLength, minLength, customMessage } = this.typeConfig;
        const failureDetails = [
            ...failures.flatMap(f => f.details),
            ...evalAdditionalChecks(
                {
                    maxLength: maxLength == null || input.length <= maxLength,
                    minLength: minLength == null || input.length >= minLength,
                },
                customMessage,
                input,
                violation => ({ kind: 'length out of range', violation, config: this.typeConfig }),
            ),
        ];

        return this.createResult(
            input,
            !failureDetails.length && options.mode === 'construct' ? validResults.map(r => r.value) : input,
            failureDetails,
        );
    }

    /** {@inheritdoc BaseTypeImpl.accept} */
    accept<R>(visitor: Visitor<R>): R {
        return visitor.visitArrayType(this);
    }

    /** {@inheritdoc BaseTypeImpl.maybeStringify} */
    override maybeStringify(value: ResultType): string {
        const { elementType } = this;
        return `[${value.map(el => elementType.maybeStringify(el) ?? 'null').toString()}]`;
    }
}
define(ArrayType, 'autoCaster', castArray);
define(ArrayType, 'basicType', 'array');

// Defined outside class definition, because TypeScript somehow ends up in a wild-typings-goose-chase that takes
// up to a minute or more. We have to make sure consuming libs don't have to pay this penalty ever.
define(ArrayType, 'createAutoCastAllType', function (this: ArrayType<BaseTypeImpl<any>, any, any[]>) {
    return createType(new ArrayType(this.elementType.autoCastAll, this.typeConfig, this.isDefaultName ? undefined : this.name).autoCast);
});

/**
 * Create a type that checks whether the input is an array and all elements conform to the given `elementType`.
 *
 * @param args - optional name and element-type
 */
export function array<ElementType extends BaseTypeImpl<any>>(
    ...args:
        | [name: string, elementType: ElementType, typeConfig?: ArrayTypeConfig]
        | [elementType: ElementType, typeConfig?: ArrayTypeConfig]
): TypeImpl<ArrayType<ElementType, TypeOf<ElementType>, Array<TypeOf<ElementType>>>> {
    const [name, elementType, typeConfig] = decodeOptionalName(args);
    return createType(new ArrayType(elementType, typeConfig ?? {}, name));
}

function defaultName({ name }: BaseTypeImpl<unknown>) {
    return isValidIdentifier(name) ? `${name}[]` : `Array<${name}>`;
}<|MERGE_RESOLUTION|>--- conflicted
+++ resolved
@@ -1,10 +1,5 @@
-<<<<<<< HEAD
-import { BaseTypeImpl, createType } from '../base-type.js';
-import type { ArrayTypeConfig, Result, TypeImpl, TypeOf, ValidationOptions, Visitor } from '../interfaces.js';
-=======
 import { BaseTypeImpl, createType } from '../base-type';
-import type { ArrayTypeConfig, Result, TypeImpl, ValidationOptions, Visitor } from '../interfaces';
->>>>>>> 56184f32
+import type { ArrayTypeConfig, Result, TypeImpl, TypeOf, ValidationOptions, Visitor } from '../interfaces';
 import {
     castArray,
     decodeOptionalName,
