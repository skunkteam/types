--- conflicted
+++ resolved
@@ -9,11 +9,6 @@
     "typescript.tsdk": "node_modules/typescript/lib",
     "typescript.enablePromptUseWorkspaceTsdk": true,
     "files.associations": { "*.json": "jsonc" },
-<<<<<<< HEAD
-    "javascript.preferences.importModuleSpecifierEnding": "minimal",
-    "typescript.preferences.importModuleSpecifierEnding": "minimal",
-=======
->>>>>>> 857d64e7
     "files.readonlyInclude": {
         "etc/**/*": true,
         "markdown/**/*": true,
